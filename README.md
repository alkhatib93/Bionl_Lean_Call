--- conflicted
+++ resolved
@@ -1,203 +1,158 @@
-# Bionl_Lean_Call
-
-Germline variant calling and reporting for ACMG SF genes, including QC and functional annotation—designed for research, not diagnostic use.
-
----
-
-## Inputs
-
-<<<<<<< HEAD
-The pipeline supports two input modes:
-
-### Option 1: Run from FASTQ files (Full Pipeline)
-
-Provide a CSV file listing your samples and their FASTQ files.
-=======
-The pipeline can run in three modes:
-
-### Mode 1: Full Pipeline (from FASTQ files)
->>>>>>> d8253b3a
-
-Run the complete variant calling pipeline followed by post-processing.
-
-**Required parameters:**
-- `--input`: Samplesheet CSV
-- `--outdir`: Output directory
-
-**Example samplesheet:**
-
-```csv
-patient,sex,status,sample,fastq_1,fastq_2,lane
-Patient001,XX,0,Sample_A,data/sample_A_R1.fastq.gz,data/sample_A_R2.fastq.gz,1
-Patient002,XY,0,Sample_B,data/sample_B_R1.fastq.gz,data/sample_B_R2.fastq.gz,1
-Patient003,XX,1,Sample_C,data/sample_C_R1.fastq.gz,data/sample_C_R2.fastq.gz,1
-```
-
-The CSV should include:
-- **patient**: Patient identifier
-- **sex**: Sex (XX for female, XY for male, or 0 if unknown)
-- **status**: Affected status (0 for unaffected, 1 for affected)
-- **sample**: Sample identifier (must be unique)
-- **fastq_1**: Path to forward reads file
-- **fastq_2**: Path to reverse reads file
-- **lane**: Sequencing lane number
-
-<<<<<<< HEAD
-**OR**
-
-### Option 2: Run from Sarek Output (Post-Processing Only)
-
-If you already have Sarek results (BAM and VCF files), use a post-processing sample sheet:
-
-**Example (`post_samplesheet.csv`):**
-
-```csv
-sample,vcf,bam,bai
-HG003,/path/to/HG003.deepvariant.vcf.gz,/path/to/HG003.sorted.bam,/path/to/HG003.sorted.bam.bai
-```
-
-The CSV should include:
-- **sample**: Sample identifier
-- **vcf**: Path to the VCF file (can be from DeepVariant, FreeBayes, etc.)
-- **bam**: Path to the aligned BAM file
-- **bai**: Path to the BAM index file
-
-You can provide either:
-- `--sarek_outdir`: Path to a Sarek output directory (automatically finds VCF/BAM files)
-- `--post_samplesheet`: Path to a CSV with explicit file paths (use this for more control)
-
-### Output Directory
-=======
-### Mode 2: Post-Processing from Variant Calling Output Directory
-
-Use existing variant calling results (automatic file discovery).
-
-**Required parameters:**
-- `--variant_calling_outdir`: Path to variant calling results directory
-- `--outdir`: Output directory
-
-The pipeline automatically finds VCF and BAM files in the variant calling output structure:
-- VCF files: `{variant_calling_outdir}/variant_calling/*/*/*.vcf.gz`
-- BAM files: `{variant_calling_outdir}/preprocessing/mapped/*/*.sorted.bam`
-
-### Mode 3: Post-Processing with Custom File Paths
->>>>>>> d8253b3a
-
-Use a CSV to specify exact paths to VCF and BAM files.
-
-**Required parameters:**
-- `--post_samplesheet`: CSV with sample, VCF, BAM, and BAI paths
-- `--outdir`: Output directory
-
-**Example post_samplesheet.csv:**
-
-```csv
-sample,vcf,bam,bai
-HG003,/path/to/HG003.deepvariant.vcf.gz,/path/to/HG003.sorted.bam,/path/to/HG003.sorted.bam.bai
-HG004,/path/to/HG004.deepvariant.vcf.gz,/path/to/HG004.sorted.bam,/path/to/HG004.sorted.bam.bai
-```
-
-The CSV should include:
-- **sample**: Sample identifier
-- **vcf**: Full path to variant call file
-- **bam**: Full path to aligned BAM file
-- **bai**: Full path to BAM index file
-
----
-
-## Outputs
-
-Results are organized by sample in the output directory:
-
-```
-outdir/
-└── {SAMPLE}/
-    ├── vcf/          # Variant files (filtered and annotated)
-    ├── qc/           # Quality metrics and coverage statistics
-    └── reports/      # Excel and HTML reports
-```
-
-**What you'll find:**
-
-- **VCF files**: Identified genetic variants with annotations
-- **QC metrics**: 
-  - Coverage analysis (20x, 30x, 50x, 100x thresholds)
-  - Coverage gaps identification
-  - Alignment statistics (mapped reads, duplicates)
-  - Read balance metrics (R1/R2 ratios, strand balance)
-  - Sex determination from sequencing data
-  - Variant statistics (transition/transversion ratios)
-- **Reports**: Easy-to-read Excel summaries with variant classifications and clinical annotations
-
----
-
-## How to Run
-
-### Using the Platform UI
-
-1. Navigate to the pipeline in your platform interface
-2. Choose your input mode:
-<<<<<<< HEAD
-   - **Full pipeline**: Upload or select your **FASTQ sample sheet** (CSV file)
-   - **Post-processing**: Upload **post_samplesheet.csv** OR specify **Sarek output directory**
-=======
-   - **Mode 1**: Upload `--input` samplesheet (FASTQ files)
-   - **Mode 2**: Specify `--variant_calling_outdir` (existing variant calling results)
-   - **Mode 3**: Upload `--post_samplesheet` (custom VCF/BAM paths)
->>>>>>> d8253b3a
-3. Specify your **output directory** path
-4. Click **Run**
-
-### Command Line Examples
-<<<<<<< HEAD
-
-**Full pipeline (from FASTQ files):**
-=======
-
-**Mode 1 - Full pipeline from FASTQ files:**
-```bash
-nextflow run main.nf \
-  --input samples.csv \
-  --outdir results
-```
-
-**Mode 2 - Post-process existing variant calling output:**
-```bash
-nextflow run main.nf \
-  --variant_calling_outdir /path/to/variant_calling/results \
-  --outdir results
-```
-
-**Mode 3 - Post-process with custom file paths:**
->>>>>>> d8253b3a
-```bash
-nextflow run main.nf \
-  --post_samplesheet data/post_samplesheet.csv \
-  --outdir results
-```
-
-**Post-processing from Sarek output directory:**
-```bash
-nextflow run main.nf \
-  --sarek_outdir /path/to/sarek/results \
-  --outdir results
-```
-
-**Post-processing with explicit file paths:**
-```bash
-nextflow run main.nf \
-  --post_samplesheet data/post_samplesheet.csv \
-  --outdir results
-```
-
-That's it! The pipeline handles everything else automatically.
-
----
-
-## Support
-
-For questions or assistance:
-- Contact your bioinformatics team
-- Email: support@example.com
-
-**Pipeline version**: 1.0.0
+# Bionl_Lean_Call
+
+Germline variant calling and reporting for ACMG SF genes, including QC and functional annotation—designed for research, not diagnostic use.
+
+---
+
+## Inputs
+
+The pipeline can run in three modes:
+
+### Mode 1: Full Pipeline (from FASTQ files)
+
+Run the complete variant calling pipeline followed by post-processing.
+
+**Required parameters:**
+- `--input`: Samplesheet CSV
+- `--outdir`: Output directory
+
+**Example samplesheet:**
+
+```csv
+patient,sex,status,sample,fastq_1,fastq_2,lane
+Patient001,XX,0,Sample_A,data/sample_A_R1.fastq.gz,data/sample_A_R2.fastq.gz,1
+Patient002,XY,0,Sample_B,data/sample_B_R1.fastq.gz,data/sample_B_R2.fastq.gz,1
+Patient003,XX,1,Sample_C,data/sample_C_R1.fastq.gz,data/sample_C_R2.fastq.gz,1
+```
+
+The CSV should include:
+- **patient**: Patient identifier
+- **sex**: Sex (XX for female, XY for male, or 0 if unknown)
+- **status**: Affected status (0 for unaffected, 1 for affected)
+- **sample**: Sample identifier (must be unique)
+- **fastq_1**: Path to forward reads file
+- **fastq_2**: Path to reverse reads file
+- **lane**: Sequencing lane number
+
+### Mode 2: Post-Processing from Variant Calling Output Directory
+
+Use existing variant calling results (automatic file discovery).
+
+**Required parameters:**
+- `--variant_calling_outdir`: Path to variant calling results directory
+- `--outdir`: Output directory
+
+The pipeline automatically finds VCF and BAM files in the variant calling output structure:
+- VCF files: `{variant_calling_outdir}/variant_calling/*/*/*.vcf.gz`
+- BAM files: `{variant_calling_outdir}/preprocessing/mapped/*/*.sorted.bam`
+
+### Mode 3: Post-Processing with Custom File Paths
+
+Use a CSV to specify exact paths to VCF and BAM files.
+
+**Required parameters:**
+- `--post_samplesheet`: CSV with sample, VCF, BAM, and BAI paths
+- `--outdir`: Output directory
+
+**Example post_samplesheet.csv:**
+
+```csv
+sample,vcf,bam,bai
+HG003,/path/to/HG003.deepvariant.vcf.gz,/path/to/HG003.sorted.bam,/path/to/HG003.sorted.bam.bai
+HG004,/path/to/HG004.deepvariant.vcf.gz,/path/to/HG004.sorted.bam,/path/to/HG004.sorted.bam.bai
+```
+
+The CSV should include:
+- **sample**: Sample identifier
+- **vcf**: Full path to variant call file
+- **bam**: Full path to aligned BAM file
+- **bai**: Full path to BAM index file
+
+---
+
+## Outputs
+
+Results are organized by sample in the output directory:
+
+```
+outdir/
+└── {SAMPLE}/
+    ├── vcf/          # Variant files (filtered and annotated)
+    ├── qc/           # Quality metrics and coverage statistics
+    └── reports/      # Excel and HTML reports
+```
+
+**What you'll find:**
+
+- **VCF files**: Identified genetic variants with annotations
+- **QC metrics**: 
+  - Coverage analysis (20x, 30x, 50x, 100x thresholds)
+  - Coverage gaps identification
+  - Alignment statistics (mapped reads, duplicates)
+  - Read balance metrics (R1/R2 ratios, strand balance)
+  - Sex determination from sequencing data
+  - Variant statistics (transition/transversion ratios)
+- **Reports**: Easy-to-read Excel summaries with variant classifications and clinical annotations
+
+---
+
+## How to Run
+
+### Using the Platform UI
+
+1. Navigate to the pipeline in your platform interface
+2. Choose your input mode:
+   - **Mode 1**: Upload `--input` samplesheet (FASTQ files)
+   - **Mode 2**: Specify `--variant_calling_outdir` (existing variant calling results)
+   - **Mode 3**: Upload `--post_samplesheet` (custom VCF/BAM paths)
+3. Specify your **output directory** path
+4. Click **Run**
+
+### Command Line Examples
+
+**Mode 1 - Full pipeline from FASTQ files:**
+```bash
+nextflow run main.nf \
+  --input samples.csv \
+  --outdir results
+```
+
+**Mode 2 - Post-process existing variant calling output:**
+```bash
+nextflow run main.nf \
+  --variant_calling_outdir /path/to/variant_calling/results \
+  --outdir results
+```
+
+**Mode 3 - Post-process with custom file paths:**
+```bash
+nextflow run main.nf \
+  --post_samplesheet data/post_samplesheet.csv \
+  --outdir results
+```
+
+**Post-processing from Sarek output directory:**
+```bash
+nextflow run main.nf \
+  --sarek_outdir /path/to/sarek/results \
+  --outdir results
+```
+
+**Post-processing with explicit file paths:**
+```bash
+nextflow run main.nf \
+  --post_samplesheet data/post_samplesheet.csv \
+  --outdir results
+```
+
+That's it! The pipeline handles everything else automatically.
+
+---
+
+## Support
+
+For questions or assistance:
+- Contact your bioinformatics team
+- Email: support@example.com
+
+**Pipeline version**: 1.0.0