<<<<<<< HEAD
nextflow.enable.dsl=2
log.info ">>> Bionl_Lean_Call v1.0.3 – updated on 2025-10-07 <<<"
// Input params
params.samplesheet      = params.samplesheet      ?: "${workflow.projectDir}/data/samplesheet.csv"
params.post_samplesheet = params.post_samplesheet ?: "${workflow.projectDir}/data/post_samplesheet.csv"
params.intervals        = params.intervals        ?: "${workflow.projectDir}/data/chr22_targets.bed"
params.bed              = params.bed              ?: "data/annotated_merged_MANE_deduped.bed"
params.outdir           = params.outdir           ?: "${workflow.projectDir}/results"
params.scriptdir        = params.scriptdir        ?: "${workflow.projectDir}/scripts"
params.template_dir     = params.template_dir     ?: "${workflow.projectDir}/scripts/template-files"

// Sarek params
params.run_sarek        = params.run_sarek        ?: true
params.sarek_run_outdir  = params.sarek_run_outdir ?: "${params.outdir}/sarek"
params.sarek_outdir     = params.sarek_outdir     ?: null
params.sarek_rev        = params.sarek_rev        ?: "3.5.1"
params.sarek_profile    = params.sarek_profile    ?: "singularity"
params.sarek_config     = params.sarek_config     ?: "${workflow.projectDir}/conf/sarek_override.config"

// The extra args will usually come from nextflow.config, default to genome only
params.sarek_extra_args = params.sarek_extra_args ?: ""

// Annotation params
params.run_vep             = params.run_vep             ?: true
params.vep_fasta            = params.vep_fasta            ?: ""
params.revel_vcf            = params.revel_vcf            ?: ""
params.alpha_missense_vcf   = params.alpha_missense_vcf   ?: ""
params.clinvar_vcf          = params.clinvar_vcf          ?: ""


// --------- Helper to ensure required params ---------
def require(p, msg){ if(!p) error msg }
def SAREK_OUT_ABS = new File(params.sarek_run_outdir).getAbsolutePath()

// --------- Run Sarek as a process ---------
process RunSarek {
  container 'ghcr.io/nextflow-io/nextflow:24.10.0'
  tag "sarek"
  publishDir "${params.outdir}/sarek_logs", mode: 'copy'

  input:
  val samplesheet

  // emit a small marker, not the result dir
  output:
  path "sarek.done"

  shell:
  """
  set -euo pipefail
  mkdir -p "${SAREK_OUT_ABS}"

  extra_intervals=""
  if [[ -n "${params.intervals}" ]]; then
    extra_intervals="--intervals ${params.intervals}"
  fi

  nextflow run nf-core/sarek -r ${params.sarek_rev} \\
    -profile singularity\\
    --input ${samplesheet} \\
    --outdir ${SAREK_OUT_ABS} \\
    --genome GATK.GRCh38 \\
    --intervals ${params.intervals} \\
    --igenomes_ignore true \\
    --fasta ${params.vep_fasta} \\
    --skip_tools baserecalibrator \\
    --tools deepvariant \\
    --save_mapped true \\
    --save_output_as_bam true \\
    -c ${params.sarek_config} \\
    -resume

  touch sarek.done
  """   
}


// --------- Include your custom post-Sarek workflow ---------
include { POST_SAREK } from './modules/vep.nf'

// --------- Top-level pipeline logic ---------
workflow {
  def bed_ch = Channel.value(file(params.bed))
  
  def vcf_ch
  def bam_ch
  println 'Hello, World!'

  if (params.run_sarek) {
    // Run Sarek first
    def ss = Channel.value(file(params.samplesheet))
    def sarek_done = RunSarek(ss)
    
    // KEY FIX: Wait for Sarek completion, then collect outputs
    // Using .map to trigger collection after sarek.done exists
    vcf_ch = sarek_done
      .map { done_file ->
        // Once done, glob for VCF files
        file("${SAREK_OUT_ABS}/variant_calling/deepvariant/*/*.vcf.gz")
      }
      .flatten()
      .filter { vcf -> 
        vcf.name.endsWith('.vcf.gz') && 
        !vcf.name.contains('.g.vcf.gz') && 
        !vcf.name.endsWith('.tbi')
      }
      .map { vcf -> 
        def sample = vcf.parent.name
        tuple(sample, vcf)
      }

    bam_ch = sarek_done
      .map { done_file ->
        // Collect BAM files with their indices
        def bam_files = file("${SAREK_OUT_ABS}/preprocessing/mapped/*/*.sorted.bam")
        bam_files.collect { bam ->
          def sample = bam.parent.name
          def bai = file("${bam}.bai")
          // Also check for .bai without .bam prefix
          if (!bai.exists()) {
            bai = file(bam.toString().replaceAll(/\.bam$/, '.bai'))
          }
          if (!bai.exists()) {
            error "BAM index not found for ${bam}"
          }
          tuple(sample, bam, bai)
        }
      }
      .flatten()
      .collate(3) // Group back into tuples of 3
      .map { it -> tuple(it[0], it[1], it[2]) }

  //} else {
  //  // Use pre-existing Sarek output
  //  if (!params.sarek_outdir) {
  //    error "Must provide --sarek_outdir when --run_sarek is false"
  //  }
//
  //  vcf_ch = Channel
  //    .fromPath("${params.sarek_outdir}/variant_calling/deepvariant/*/*.vcf.gz", checkIfExists: true)
  //    .filter { vcf -> 
  //      vcf.name.endsWith('.vcf.gz') && 
  //      !vcf.name.contains('.g.vcf.gz') && 
  //      !vcf.name.endsWith('.tbi')
  //    }
  //    .map { vcf -> tuple(vcf.parent.name, vcf) }
//
  //  bam_ch = Channel
  //    .fromPath("${params.sarek_outdir}/preprocessing/mapped/*/*.sorted.bam", checkIfExists: true)
  //    .map { bam ->
  //      def sample = bam.parent.name
  //      def bai = file("${bam}.bai")
  //      if (!bai.exists()) {
  //        bai = file(bam.toString().replaceAll(/\.bam$/, '.bai'))
  //      }
  //      if (!bai.exists()) {
  //        error "BAM index not found for ${bam}"
  //      }
  //      tuple(sample, bam, bai)
  //    }
  //}
    } else {
    /*
     * POST-ONLY MODE (run_sarek = false)
     * Option A) --sarek_outdir points to a finished Sarek run
     * Option B) a CSV samplesheet with columns: sample, vcf, bam[, bai]
     */

    if ( params.sarek_outdir ) {
      // --- A) Reuse an existing Sarek results directory
      vcf_ch = Channel
        .fromPath("${params.sarek_outdir}/variant_calling/*/*/*.vcf.gz", checkIfExists: true)
        .filter { v -> v.name.endsWith('.vcf.gz') && !v.name.contains('.g.vcf.gz') && !v.name.endsWith('.tbi') }
        .map { vcf -> tuple(vcf.parent.name, vcf) }

      bam_ch = Channel
        .fromFilePairs("${params.sarek_outdir}/preprocessing/mapped/*/*.sorted.{bam,bai}", size: 2, flat: true, checkIfExists: true)
        .map { sample, files ->
          def bam = files.find { it.name.endsWith('.bam') }
          def bai = files.find { it.name.endsWith('.bai') }
          tuple(sample, bam, bai)
        }

    } else if ( params.post_samplesheet ) {
      // --- B) Use a post-only post_samplesheet with VCF/BAM paths
      // CSV columns required: sample, vcf, bam  (optional: bai)
      def rows = Channel
        .fromPath(params.post_samplesheet, checkIfExists: true)
        .splitCsv(header: true)
        .map { row ->
          // basic validation
          if( !row.sample || !row.vcf || !row.bam )
            error "Post-only post_samplesheet must have columns: sample,vcf,bam (optional bai)"
          // coerce to files
          def v = file(row.vcf)
          def b = file(row.bam)
          def i = row.bai ? file(row.bai) : file("${row.bam}.bai")
          if( !v.exists() ) error "VCF not found for sample ${row.sample}: ${v}"
          if( !b.exists() ) error "BAM not found for sample ${row.sample}: ${b}"
          if( !i.exists() ) error "BAI not found for sample ${row.sample}: ${i}"
          // emit a composite map; we’ll split into two channels below
          [ sample: row.sample as String, vcf: v, bam: b, bai: i ]
        }

      vcf_ch = rows.map { r -> tuple(r.sample, r.vcf) }
      bam_ch = rows.map { r -> tuple(r.sample, r.bam, r.bai) }

    } else {
      error "When --run_sarek false, provide either --sarek_outdir OR a post-only --post_samplesheet with columns sample,vcf,bam[,bai]."
    }
  }

  // Optional: Debug channels
  // vcf_ch.view { sample, vcf -> "VCF: ${sample} -> ${vcf.name}" }
  // bam_ch.view { sample, bam, bai -> "BAM: ${sample} -> ${bam.name}" }

  // Run post-Sarek workflow
  POST_SAREK(vcf_ch, bam_ch, bed_ch)
=======
nextflow.enable.dsl=2

// ── Import Sarek pieces from the vendored repo (per your grep paths) ───────────
include { PIPELINE_INITIALISATION; PIPELINE_COMPLETION } \
  from './external/sarek/subworkflows/local/utils_nfcore_sarek_pipeline'

include { NFCORE_SAREK } \
  from './external/sarek/main.nf'

// ── (Optional) Import your post-Sarek mini-pipeline (e.g. VEP) ─────────────────
include { POST_SAREK } from './modules/vep.nf'

// ── Params (defaults). Map your samplesheet → Sarek's expected --input ─────────
//params.samplesheet   = params.samplesheet   ?: "${workflow.projectDir}/data/samplesheet.csv"
params.input = params.input ?: params.samplesheet
//params.remove('samplesheet')
params.outdir = params.outdir ?: params.output
//params.outdir  = params.outdir  ?: "${workflow.projectDir}/results/sarek"
params.bed     = params.bed     ?: "${workflow.projectDir}/data/annotated_merged_MANE_deduped.bed"
//params.intervals     = params.intervals     ?: "${workflow.projectDir}/data/chr22_targets.bed"
params.run_variant_calling = (params.run_variant_calling instanceof Boolean) ? params.run_variant_calling : true
// Any extra Sarek params you'll pass on CLI (e.g., --genome, --fasta, --tools, …)
// ── Fail fast if missing ──
if( params.run_variant_calling ) {
  if( !params.input )  error "Missing --input (samplesheet CSV) when run_variant_calling=true"
  if( !params.outdir ) error "Missing --outdir when run_variant_calling=true"
} else {
  //if( !params.variant_calling_outdir ) error "Missing --variant_calling_outdir when run_variant_calling=false"
  if( !params.post_samplesheet && !params.variant_calling_outdir )
    error "When run_variant_calling=false provide either --post_samplesheet or --variant_calling_outdir"
  if( params.post_samplesheet && params.variant_calling_outdir )
    error "Cannot provide both --post_samplesheet and --variant_calling_outdir. Choose one."
}
// ── Helper workflow to collect variant calling outputs ────────────────────────────────────
workflow COLLECT_SAREK_OUTPUTS {
  take:
    trigger    // A channel that acts as a completion signal
    outdir     // The output directory to search

  main:
    def isGCS = outdir.toString().startsWith('gs://')
    
    // Use trigger to wait, then collect files
    vcf_ch = trigger
      .flatMap { 
        file("${outdir}/variant_calling/*/*/*.vcf.gz", checkIfExists: !isGCS)
      }
      .filter { vcf -> 
        vcf.name.endsWith('.vcf.gz') && 
        !vcf.name.contains('.g.vcf.gz') && 
        !vcf.name.endsWith('.tbi') 
      }
      .map { vcf -> tuple(vcf.parent.name, vcf) }

    bam_ch = trigger
      .flatMap { 
        file("${outdir}/preprocessing/mapped/*/*.sorted.bam", checkIfExists: !isGCS)
      }
      .map { bam -> 
        def sample = bam.parent.name
        println "DEBUG: bam = ${bam}"
        println "DEBUG: bam.toString() = ${bam.toString()}"
        println "DEBUG: bam.class = ${bam.class}"
        def bamPath = bam.toString()
        def baiPath = "${bamPath}.bai"
        
        def bai
        if (isGCS) {
          bai = file(baiPath, checkIfExists: false)
        } else {
          bai = file(baiPath)
          if (!bai.exists()) {
            bai = file("${bam.parent}/${bam.baseName}.bai")
            if (!bai.exists()) {
              error "BAM index not found for ${bam}"
            }
          }
        }
        
        tuple(sample, bam, bai)
      }

  emit:
    vcf = vcf_ch
    bam = bam_ch
}

// ── Top-level pipeline ─────────────────────────────────────────────────────────
workflow {

  // ── BED channel (needed for all scenarios) ──
  def bedFile = params.bed ? file(params.bed) : null
  if (!bedFile?.exists()) error "BED file not found: ${params.bed}"
  bed_ch = Channel.value(bedFile)

    if (params.variant_calling_outdir) {
      log.info ">>> Skipping variant calling run, using existing results in ${params.variant_calling_outdir}"

      def isGCS = params.variant_calling_outdir.startsWith('gs://')

      // ── Collect VCFs ──
      vcf_ch = Channel
        .fromPath("${params.variant_calling_outdir}/variant_calling/*/*/*.vcf.gz", checkIfExists: !isGCS)
        .filter { vcf -> 
          vcf.name.endsWith('.vcf.gz') && 
          !vcf.name.contains('.g.vcf.gz') && 
          !vcf.name.endsWith('.tbi') 
        }
        .map { vcf -> 
          def sample = vcf.parent.name
          tuple(sample, vcf) 
        }

      // ── Collect BAMs with BAI (GCS-aware) ──
      bam_ch = Channel
        .fromPath("${params.variant_calling_outdir}/preprocessing/mapped/*/*.sorted.bam", checkIfExists: !isGCS)
        .map { bam -> 
          def sample = bam.parent.name
          // DEBUG: Print the actual path
          println "DEBUG: bam = ${bam}"
          println "DEBUG: bam.toString() = ${bam.toString()}"
          println "DEBUG: bam.class = ${bam.class}"
          // Construct BAI path from BAM path
          def bamPath = bam.toString()
          def baiPath = "${bamPath}.bai"

          def bai
          if (isGCS) {
            // For GCS, just create a path object without validation
            bai = file(baiPath, checkIfExists: false)
          } else {
            // For local files, validate existence
            bai = file(baiPath)
            if (!bai.exists()) {
              bai = file("${bam.parent}/${bam.baseName}.bai")
              if (!bai.exists()) {
                error "BAM index not found for ${bam}. Expected ${baiPath}"
              }
            }
          }

          tuple(sample, bam, bai) 
        }

      vcf_ch.view { s, v -> "VCF -> ${s} :: ${v}" }
      bam_ch.view { s, a, i -> "ALN -> ${s} :: ${a} | IDX ${i}" }

      vcf_ch.ifEmpty { error "No VCFs found in ${params.variant_calling_outdir}/variant_calling/*/*/*.vcf.gz" }
      bam_ch.ifEmpty  { error "No BAMs found in ${params.variant_calling_outdir}/preprocessing/mapped/*/*.sorted.bam" }

      POST_SAREK(vcf_ch, bam_ch, bed_ch)

} else if (params.post_samplesheet) {
    log.info ">>> Running post-variant calling from custom samplesheet ${params.post_samplesheet}"

    // Read samplesheet and validate files exist
    Channel
      .fromPath(params.post_samplesheet, checkIfExists: true)
      .splitCsv(header: true)
      .map { row ->
        def v = file(row.vcf)
        def b = file(row.bam)
        def bi = file(row.bai ?: "${b}.bai")
        if (!v.exists()) error "VCF not found: ${v}"
        if (!b.exists()) error "BAM not found: ${b}"
        if (!bi.exists()) {
          bi = file("${b.parent}/${b.baseName}.bai")
          if (!bi.exists()) error "BAI not found for ${b}"
        }
        tuple(row.sample, v, b, bi)
      }
      .multiMap { sample, vcf, bam, bai ->
        vcf: tuple(sample, vcf)
        bam: tuple(sample, bam, bai)
      }
      .set { result }

    vcf_ch = result.vcf
    bam_ch = result.bam

    // ── Run post-variant calling steps ──
    POST_SAREK(vcf_ch, bam_ch, bed_ch)

  } else {
    log.info ">>> Running variant calling as part of the pipeline"

    PIPELINE_INITIALISATION(
      params.version,
      params.validate_params,
      params.monochrome_logs,
      args,
      params.outdir,
      params.input
    )

    NFCORE_SAREK(PIPELINE_INITIALISATION.out.samplesheet)

    PIPELINE_COMPLETION(
      params.email,
      params.email_on_fail,
      params.plaintext_email,
      params.outdir,
      params.monochrome_logs,
      params.hook_url,
      NFCORE_SAREK.out.multiqc_report
    )

    // Collect outputs after Sarek completes
    COLLECT_SAREK_OUTPUTS(
      NFCORE_SAREK.out.multiqc_report,
      params.outdir
    )

    // ── Run post-variant calling steps ──
    POST_SAREK(
      COLLECT_SAREK_OUTPUTS.out.vcf, 
      COLLECT_SAREK_OUTPUTS.out.bam, 
      bed_ch
    )
  }
>>>>>>> d8253b3a
}<|MERGE_RESOLUTION|>--- conflicted
+++ resolved
@@ -1,223 +1,3 @@
-<<<<<<< HEAD
-nextflow.enable.dsl=2
-log.info ">>> Bionl_Lean_Call v1.0.3 – updated on 2025-10-07 <<<"
-// Input params
-params.samplesheet      = params.samplesheet      ?: "${workflow.projectDir}/data/samplesheet.csv"
-params.post_samplesheet = params.post_samplesheet ?: "${workflow.projectDir}/data/post_samplesheet.csv"
-params.intervals        = params.intervals        ?: "${workflow.projectDir}/data/chr22_targets.bed"
-params.bed              = params.bed              ?: "data/annotated_merged_MANE_deduped.bed"
-params.outdir           = params.outdir           ?: "${workflow.projectDir}/results"
-params.scriptdir        = params.scriptdir        ?: "${workflow.projectDir}/scripts"
-params.template_dir     = params.template_dir     ?: "${workflow.projectDir}/scripts/template-files"
-
-// Sarek params
-params.run_sarek        = params.run_sarek        ?: true
-params.sarek_run_outdir  = params.sarek_run_outdir ?: "${params.outdir}/sarek"
-params.sarek_outdir     = params.sarek_outdir     ?: null
-params.sarek_rev        = params.sarek_rev        ?: "3.5.1"
-params.sarek_profile    = params.sarek_profile    ?: "singularity"
-params.sarek_config     = params.sarek_config     ?: "${workflow.projectDir}/conf/sarek_override.config"
-
-// The extra args will usually come from nextflow.config, default to genome only
-params.sarek_extra_args = params.sarek_extra_args ?: ""
-
-// Annotation params
-params.run_vep             = params.run_vep             ?: true
-params.vep_fasta            = params.vep_fasta            ?: ""
-params.revel_vcf            = params.revel_vcf            ?: ""
-params.alpha_missense_vcf   = params.alpha_missense_vcf   ?: ""
-params.clinvar_vcf          = params.clinvar_vcf          ?: ""
-
-
-// --------- Helper to ensure required params ---------
-def require(p, msg){ if(!p) error msg }
-def SAREK_OUT_ABS = new File(params.sarek_run_outdir).getAbsolutePath()
-
-// --------- Run Sarek as a process ---------
-process RunSarek {
-  container 'ghcr.io/nextflow-io/nextflow:24.10.0'
-  tag "sarek"
-  publishDir "${params.outdir}/sarek_logs", mode: 'copy'
-
-  input:
-  val samplesheet
-
-  // emit a small marker, not the result dir
-  output:
-  path "sarek.done"
-
-  shell:
-  """
-  set -euo pipefail
-  mkdir -p "${SAREK_OUT_ABS}"
-
-  extra_intervals=""
-  if [[ -n "${params.intervals}" ]]; then
-    extra_intervals="--intervals ${params.intervals}"
-  fi
-
-  nextflow run nf-core/sarek -r ${params.sarek_rev} \\
-    -profile singularity\\
-    --input ${samplesheet} \\
-    --outdir ${SAREK_OUT_ABS} \\
-    --genome GATK.GRCh38 \\
-    --intervals ${params.intervals} \\
-    --igenomes_ignore true \\
-    --fasta ${params.vep_fasta} \\
-    --skip_tools baserecalibrator \\
-    --tools deepvariant \\
-    --save_mapped true \\
-    --save_output_as_bam true \\
-    -c ${params.sarek_config} \\
-    -resume
-
-  touch sarek.done
-  """   
-}
-
-
-// --------- Include your custom post-Sarek workflow ---------
-include { POST_SAREK } from './modules/vep.nf'
-
-// --------- Top-level pipeline logic ---------
-workflow {
-  def bed_ch = Channel.value(file(params.bed))
-  
-  def vcf_ch
-  def bam_ch
-  println 'Hello, World!'
-
-  if (params.run_sarek) {
-    // Run Sarek first
-    def ss = Channel.value(file(params.samplesheet))
-    def sarek_done = RunSarek(ss)
-    
-    // KEY FIX: Wait for Sarek completion, then collect outputs
-    // Using .map to trigger collection after sarek.done exists
-    vcf_ch = sarek_done
-      .map { done_file ->
-        // Once done, glob for VCF files
-        file("${SAREK_OUT_ABS}/variant_calling/deepvariant/*/*.vcf.gz")
-      }
-      .flatten()
-      .filter { vcf -> 
-        vcf.name.endsWith('.vcf.gz') && 
-        !vcf.name.contains('.g.vcf.gz') && 
-        !vcf.name.endsWith('.tbi')
-      }
-      .map { vcf -> 
-        def sample = vcf.parent.name
-        tuple(sample, vcf)
-      }
-
-    bam_ch = sarek_done
-      .map { done_file ->
-        // Collect BAM files with their indices
-        def bam_files = file("${SAREK_OUT_ABS}/preprocessing/mapped/*/*.sorted.bam")
-        bam_files.collect { bam ->
-          def sample = bam.parent.name
-          def bai = file("${bam}.bai")
-          // Also check for .bai without .bam prefix
-          if (!bai.exists()) {
-            bai = file(bam.toString().replaceAll(/\.bam$/, '.bai'))
-          }
-          if (!bai.exists()) {
-            error "BAM index not found for ${bam}"
-          }
-          tuple(sample, bam, bai)
-        }
-      }
-      .flatten()
-      .collate(3) // Group back into tuples of 3
-      .map { it -> tuple(it[0], it[1], it[2]) }
-
-  //} else {
-  //  // Use pre-existing Sarek output
-  //  if (!params.sarek_outdir) {
-  //    error "Must provide --sarek_outdir when --run_sarek is false"
-  //  }
-//
-  //  vcf_ch = Channel
-  //    .fromPath("${params.sarek_outdir}/variant_calling/deepvariant/*/*.vcf.gz", checkIfExists: true)
-  //    .filter { vcf -> 
-  //      vcf.name.endsWith('.vcf.gz') && 
-  //      !vcf.name.contains('.g.vcf.gz') && 
-  //      !vcf.name.endsWith('.tbi')
-  //    }
-  //    .map { vcf -> tuple(vcf.parent.name, vcf) }
-//
-  //  bam_ch = Channel
-  //    .fromPath("${params.sarek_outdir}/preprocessing/mapped/*/*.sorted.bam", checkIfExists: true)
-  //    .map { bam ->
-  //      def sample = bam.parent.name
-  //      def bai = file("${bam}.bai")
-  //      if (!bai.exists()) {
-  //        bai = file(bam.toString().replaceAll(/\.bam$/, '.bai'))
-  //      }
-  //      if (!bai.exists()) {
-  //        error "BAM index not found for ${bam}"
-  //      }
-  //      tuple(sample, bam, bai)
-  //    }
-  //}
-    } else {
-    /*
-     * POST-ONLY MODE (run_sarek = false)
-     * Option A) --sarek_outdir points to a finished Sarek run
-     * Option B) a CSV samplesheet with columns: sample, vcf, bam[, bai]
-     */
-
-    if ( params.sarek_outdir ) {
-      // --- A) Reuse an existing Sarek results directory
-      vcf_ch = Channel
-        .fromPath("${params.sarek_outdir}/variant_calling/*/*/*.vcf.gz", checkIfExists: true)
-        .filter { v -> v.name.endsWith('.vcf.gz') && !v.name.contains('.g.vcf.gz') && !v.name.endsWith('.tbi') }
-        .map { vcf -> tuple(vcf.parent.name, vcf) }
-
-      bam_ch = Channel
-        .fromFilePairs("${params.sarek_outdir}/preprocessing/mapped/*/*.sorted.{bam,bai}", size: 2, flat: true, checkIfExists: true)
-        .map { sample, files ->
-          def bam = files.find { it.name.endsWith('.bam') }
-          def bai = files.find { it.name.endsWith('.bai') }
-          tuple(sample, bam, bai)
-        }
-
-    } else if ( params.post_samplesheet ) {
-      // --- B) Use a post-only post_samplesheet with VCF/BAM paths
-      // CSV columns required: sample, vcf, bam  (optional: bai)
-      def rows = Channel
-        .fromPath(params.post_samplesheet, checkIfExists: true)
-        .splitCsv(header: true)
-        .map { row ->
-          // basic validation
-          if( !row.sample || !row.vcf || !row.bam )
-            error "Post-only post_samplesheet must have columns: sample,vcf,bam (optional bai)"
-          // coerce to files
-          def v = file(row.vcf)
-          def b = file(row.bam)
-          def i = row.bai ? file(row.bai) : file("${row.bam}.bai")
-          if( !v.exists() ) error "VCF not found for sample ${row.sample}: ${v}"
-          if( !b.exists() ) error "BAM not found for sample ${row.sample}: ${b}"
-          if( !i.exists() ) error "BAI not found for sample ${row.sample}: ${i}"
-          // emit a composite map; we’ll split into two channels below
-          [ sample: row.sample as String, vcf: v, bam: b, bai: i ]
-        }
-
-      vcf_ch = rows.map { r -> tuple(r.sample, r.vcf) }
-      bam_ch = rows.map { r -> tuple(r.sample, r.bam, r.bai) }
-
-    } else {
-      error "When --run_sarek false, provide either --sarek_outdir OR a post-only --post_samplesheet with columns sample,vcf,bam[,bai]."
-    }
-  }
-
-  // Optional: Debug channels
-  // vcf_ch.view { sample, vcf -> "VCF: ${sample} -> ${vcf.name}" }
-  // bam_ch.view { sample, bam, bai -> "BAM: ${sample} -> ${bam.name}" }
-
-  // Run post-Sarek workflow
-  POST_SAREK(vcf_ch, bam_ch, bed_ch)
-=======
 nextflow.enable.dsl=2
 
 // ── Import Sarek pieces from the vendored repo (per your grep paths) ───────────
@@ -438,5 +218,4 @@
       bed_ch
     )
   }
->>>>>>> d8253b3a
 }