--- conflicted
+++ resolved
@@ -1,91 +1,3 @@
-<<<<<<< HEAD
-{
-  "$schema": "https://json-schema.org/draft/2020-12/schema",
-  "$id": "https://raw.githubusercontent.com/<your-org-or-user>/Bionl_Lean_Call/main/nextflow_schema.json",
-  "title": "Bionl_Lean_Call parameters",
-  "description": "Germline ACMG-SF–focused workflow with optional upstream Sarek and post-Sarek QC/annotation/reporting.",
-  "type": "object",
-
-  "$defs": {
-    "io_options": {
-      "title": "Output",
-      "type": "object",
-      "fa_icon": "fas fa-folder-open",
-      "required": ["outdir"],
-      "properties": {
-        "outdir": {
-          "type": "string",
-          "description": "Directory where analysis results will be saved.",
-          "help_text": "Results are organized by sample with qc/, vcf/, and reports/.",
-          "format": "directory-path"
-        }
-      }
-    },
-
-    "sarek_control": {
-      "title": "Upstream Sarek control",
-      "type": "object",
-      "fa_icon": "fas fa-project-diagram",
-      "required": ["run_sarek"],
-      "properties": {
-        "run_sarek": {
-          "type": "boolean",
-          "default": true,
-          "description": "Run nf-core/sarek (true) or reuse existing BAM/VCF (false).",
-          "fa_icon": "fas fa-toggle-on"
-        },
-        "samplesheet": {
-          "type": "string",
-          "default": "",
-          "description": "FASTQ samplesheet for Sarek (only used when run_sarek=true).",
-          "fa_icon": "fas fa-file-csv",
-          "format": "file-path",
-          "mimetype": "text/csv",
-          "pattern": "^\\S*\\.csv$"
-        },
-        "sarek_outdir": {
-          "type": "string",
-          "default": "",
-          "description": "Existing Sarek output directory (optional when run_sarek=false).",
-          "fa_icon": "fas fa-folder-open",
-          "format": "directory-path"
-        },
-        "post_only_samplesheet": {
-          "type": "string",
-          "default": "",
-          "description": "Post-only samplesheet (optional when run_sarek=false). CSV with columns: sample,vcf,bam[,bai].",
-          "fa_icon": "fas fa-file-csv",
-          "format": "file-path",
-          "mimetype": "text/csv",
-          "pattern": "^\\S*\\.csv$"
-        }
-      }
-    },
-
-    "post_sarek": {
-      "title": "Post-Sarek annotation (VEP & resources)",
-      "type": "object",
-      "fa_icon": "fas fa-dna",
-      "properties": {
-        "vep_cache":      { "type": "string", "description": "Path/URI to VEP cache root.", "format": "directory-path" },
-        "vep_plugins":    { "type": "string", "description": "Directory with VEP plugins.",   "format": "directory-path" },
-        "vep_fasta":      { "type": "string", "description": "Reference FASTA for VEP.",      "format": "file-path", "pattern": "^\\S+\\.f(ast)?a(\\.gz)?$" },
-        "gnomad_vcf":     { "type": "string", "description": "gnomAD VCF (optional).",        "format": "file-path", "pattern": "^\\S+\\.vcf(\\.gz)?$" },
-        "revel_vcf":      { "type": "string", "description": "REVEL TSV/VCF (bgzipped).",     "format": "file-path", "pattern": "^\\S+\\.(vcf|tsv)(\\.gz)?$" },
-        "alpha_missense_vcf": { "type": "string", "description": "AlphaMissense TSV/VCF (bgzipped).", "format": "file-path", "pattern": "^\\S+\\.(vcf|tsv)(\\.gz)?$" },
-        "clinvar_vcf":    { "type": "string", "description": "ClinVar VCF (bgzipped).",       "format": "file-path", "pattern": "^\\S+\\.vcf(\\.gz)?$" }
-      }
-    }
-  },
-
-  "allOf": [
-    { "$ref": "#/$defs/io_options" },
-    { "$ref": "#/$defs/sarek_control" },
-    { "$ref": "#/$defs/post_sarek" }
-  ],
-
-  "additionalProperties": true
-=======
 {
   "$schema": "https://json-schema.org/draft/2020-12/schema",
   "$id": "https://raw.githubusercontent.com/alkhatib93/Bionl_Lean_Call/main/nextflow_schema.json",
@@ -171,5 +83,4 @@
   },
 
   "additionalProperties": true
->>>>>>> d8253b3a
 }